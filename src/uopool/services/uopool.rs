use crate::{
    chain::gas::Overhead,
    contracts::{EntryPoint, EntryPointErr, SimulateValidationResult},
    types::{
        reputation::{ReputationEntry, ReputationStatus, THROTTLED_MAX_INCLUDE},
        simulation::{SimulateValidationError, SimulationError},
        user_operation::{UserOperation, UserOperationGasEstimation},
    },
    uopool::{
        mempool_id,
        server::uopool::{
            uo_pool_server::UoPool, AddRequest, AddResponse, AddResult, ClearResponse, ClearResult,
            EstimateUserOperationGasRequest, EstimateUserOperationGasResponse,
            EstimateUserOperationGasResult, GetAllReputationRequest, GetAllReputationResponse,
            GetAllReputationResult, GetAllRequest, GetAllResponse, GetAllResult,
            GetChainIdResponse, GetSortedRequest, GetSortedResponse,
            GetSupportedEntryPointsResponse, RemoveRequest, RemoveResponse, SetReputationRequest,
            SetReputationResponse, SetReputationResult,
        },
        utils::get_addr,
        MempoolBox, MempoolId, ReputationBox,
    },
};
use async_trait::async_trait;
use ethers::{
    providers::Middleware,
    types::{Address, U256},
};
use jsonrpsee::types::ErrorObject;
use parking_lot::RwLock;
use std::{collections::HashMap, sync::Arc};
use tonic::Response;
use tracing::debug;

pub type UoPoolError = ErrorObject<'static>;

pub struct UoPoolService<M: Middleware> {
    pub entry_points: Arc<HashMap<MempoolId, EntryPoint<M>>>,
    pub mempools: Arc<RwLock<HashMap<MempoolId, MempoolBox<Vec<UserOperation>>>>>,
    pub reputations: Arc<RwLock<HashMap<MempoolId, ReputationBox<Vec<ReputationEntry>>>>>,
    pub eth_provider: Arc<M>,
    pub max_verification_gas: U256,
    pub min_priority_fee_per_gas: U256,
    pub chain_id: U256,
}

impl<M: Middleware + 'static> UoPoolService<M>
where
    EntryPointErr<M>: From<<M as Middleware>::Error>,
{
    pub fn new(
        entry_points: Arc<HashMap<MempoolId, EntryPoint<M>>>,
        mempools: Arc<RwLock<HashMap<MempoolId, MempoolBox<Vec<UserOperation>>>>>,
        reputations: Arc<RwLock<HashMap<MempoolId, ReputationBox<Vec<ReputationEntry>>>>>,
        eth_provider: Arc<M>,
        max_verification_gas: U256,
        min_priority_fee_per_gas: U256,
        chain_id: U256,
    ) -> Self {
        Self {
            entry_points,
            mempools,
            reputations,
            eth_provider,
            max_verification_gas,
            min_priority_fee_per_gas,
            chain_id,
        }
    }

    async fn verify_user_operation(
        &self,
        user_operation: &UserOperation,
        entry_point: &Address,
    ) -> Result<(), ErrorObject<'static>> {
        // sanity check
        self.validate_user_operation(user_operation, entry_point)
            .await?;

        // simulation
        self.simulate_user_operation(user_operation, entry_point)
            .await?;

        Ok(())
    }
}

#[async_trait]
impl<M: Middleware + 'static> UoPool for UoPoolService<M>
where
    EntryPointErr<M>: From<<M as Middleware>::Error>,
{
    async fn add(
        &self,
        request: tonic::Request<AddRequest>,
    ) -> Result<Response<AddResponse>, tonic::Status> {
        let req = request.into_inner();
        let mut res = AddResponse::default();

        if let AddRequest {
            uo: Some(user_operation),
            ep: Some(entry_point),
        } = req
        {
            let user_operation: UserOperation = user_operation
                .try_into()
                .map_err(|_| tonic::Status::invalid_argument("invalid user operation"))?;
            let entry_point: Address = entry_point
                .try_into()
                .map_err(|_| tonic::Status::invalid_argument("invalid entry point"))?;

            let mempool_id = mempool_id(&entry_point, &self.chain_id);

            if !self.entry_points.contains_key(&mempool_id) {
                return Err(tonic::Status::invalid_argument("entry point not supported"));
            }

            match self
                .verify_user_operation(&user_operation, &entry_point)
                .await
            {
                Ok(_) => {
                    // TODO: update reputation
                    // TODO: add to mempool

                    res.set_result(AddResult::Added);
                    res.data =
                        serde_json::to_string(&user_operation.hash(&entry_point, &self.chain_id))
                            .map_err(|_| tonic::Status::internal("error adding user operation"))?;
                }
                Err(error) => {
                    res.set_result(AddResult::NotAdded);
                    res.data = serde_json::to_string(&error)
                        .map_err(|_| tonic::Status::internal("error adding user operation"))?;
                }
            }

            return Ok(tonic::Response::new(res));
        }

        Err(tonic::Status::invalid_argument("missing user operation"))
    }

    async fn remove(
        &self,
        _request: tonic::Request<RemoveRequest>,
    ) -> Result<Response<RemoveResponse>, tonic::Status> {
        Err(tonic::Status::unimplemented("todo"))
    }

    async fn get_chain_id(
        &self,
        _request: tonic::Request<()>,
    ) -> Result<Response<GetChainIdResponse>, tonic::Status> {
        Ok(tonic::Response::new(GetChainIdResponse {
            chain_id: self.chain_id.as_u64(),
        }))
    }

    async fn get_supported_entry_points(
        &self,
        _request: tonic::Request<()>,
    ) -> Result<Response<GetSupportedEntryPointsResponse>, tonic::Status> {
        Ok(tonic::Response::new(GetSupportedEntryPointsResponse {
            eps: self
                .entry_points
                .values()
                .map(|entry_point| entry_point.address().into())
                .collect(),
        }))
    }

    async fn estimate_user_operation_gas(
        &self,
        request: tonic::Request<EstimateUserOperationGasRequest>,
    ) -> Result<Response<EstimateUserOperationGasResponse>, tonic::Status> {
        let req = request.into_inner();
        let mut res = EstimateUserOperationGasResponse::default();

        if let EstimateUserOperationGasRequest {
            uo: Some(user_operation),
            ep: Some(entry_point),
        } = req
        {
            let user_operation: UserOperation = user_operation
                .try_into()
                .map_err(|_| tonic::Status::invalid_argument("invalid user operation"))?;
            let entry_point: Address = entry_point
                .try_into()
                .map_err(|_| tonic::Status::invalid_argument("invalid entry point"))?;

            let mempool_id = mempool_id(&entry_point, &self.chain_id);

            if let Some(entry_point) = self.entry_points.get(&mempool_id) {
                match self
                    .simulate_user_operation(&user_operation, &entry_point.address())
                    .await
                {
                    Ok(simulate_validation_result) => {
                        let pre_verification_gas =
                            Overhead::default().calculate_pre_verification_gas(&user_operation);

                        let verification_gas_limit = match simulate_validation_result {
                            SimulateValidationResult::ValidationResult(validation_result) => {
                                validation_result.return_info.0
                            }
                            SimulateValidationResult::ValidationResultWithAggregation(
                                validation_result_with_aggregation,
                            ) => validation_result_with_aggregation.return_info.0,
                        };

                        match entry_point.estimate_call_gas(user_operation.clone()).await {
                            Ok(call_gas_limit) => {
                                res.set_result(EstimateUserOperationGasResult::Estimated);
                                res.data = serde_json::to_string(&UserOperationGasEstimation {
                                    pre_verification_gas,
                                    verification_gas_limit,
                                    call_gas_limit,
                                })
                                .map_err(|_| {
                                    tonic::Status::internal("error estimating user operation gas")
                                })?;
                            }
                            Err(error) => {
                                res.set_result(EstimateUserOperationGasResult::NotEstimated);
                                res.data =
                                    serde_json::to_string(&SimulationError::from(match error {
                                        EntryPointErr::JsonRpcError(err) => {
                                            SimulateValidationError::<M>::UserOperationExecution {
                                                message: err.message,
                                            }
                                        }
                                        _ => SimulateValidationError::UnknownError {
                                            error: format!("{error:?}"),
                                        },
                                    }))
                                    .map_err(|_| {
                                        tonic::Status::internal(
                                            "error estimating user operation gas",
                                        )
                                    })?;
                            }
                        }
                    }
                    Err(error) => {
                        res.set_result(EstimateUserOperationGasResult::NotEstimated);
                        res.data =
                            serde_json::to_string(&SimulationError::from(error)).map_err(|_| {
                                tonic::Status::internal("error estimating user operation gas")
                            })?;
                    }
                }
                return Ok(tonic::Response::new(res));
            } else {
                return Err(tonic::Status::invalid_argument("entry point not supported"));
            }
        }

        Err(tonic::Status::invalid_argument("missing user operation"))
    }

<<<<<<< HEAD
    async fn clear(
=======
    async fn get_sorted_user_operations(
>>>>>>> 63204404
        &self,
        request: tonic::Request<GetSortedRequest>,
    ) -> Result<Response<GetSortedResponse>, tonic::Status> {
        let req = request.into_inner();
        if let GetSortedRequest {
            entry_point: Some(entry_point),
        } = req
        {
            let entry_point: Address = entry_point
                .try_into()
                .map_err(|_| tonic::Status::invalid_argument("invalid entry point"))?;
            let mempool_id = mempool_id(&entry_point, &self.chain_id);
            if !self.entry_points.contains_key(&mempool_id) {
                return Err(tonic::Status::invalid_argument("entry point not supported"));
            }
            let mempool = self.mempools.clone();
            let uos = {
                let lock = mempool.read();
                if let Some(pool) = lock.get(&mempool_id) {
                    pool.get_sorted().map_err(|e| {
                        tonic::Status::internal(format!("Get Sored internal error: {e:?}"))
                    })
                } else {
                    return Err(tonic::Status::unavailable("mempool could not be found"));
                }
            }?;

            let remove_user_op = |uo: &UserOperation| -> Result<(), tonic::Status> {
                let mut memory_pool = self.mempools.write();
                if let Some(pool) = memory_pool.get_mut(&mempool_id) {
                    let user_op_hash = uo.hash(&entry_point, &self.chain_id);
                    pool.remove(&user_op_hash).map_err(|e| {
                        tonic::Status::unknown(format!(
                            "remove a banned user operation {user_op_hash:x?} failed with {e:?}."
                        ))
                    })?;
                }
                Ok(())
            };

            let mut valid_user_operations = vec![];
            let mut total_gas = U256::zero();
            let mut paymaster_deposit: HashMap<Address, U256> = HashMap::new();
            let mut staked_entity_count: HashMap<Address, u64> = HashMap::new();
            for uo in uos.iter() {
                let paymaster_opt = get_addr(&uo.paymaster_and_data);
                let factory_opt = get_addr(&uo.init_code);
                let (paymaster_status, factory_status) = {
                    let reputation_lock = self.reputations.read();
                    match reputation_lock.get(&mempool_id) {
                        Some(reputation_entries) => {
                            let paymaster_status =
                                reputation_entries.get_status_from_bytes(&uo.paymaster_and_data);
                            let deployer_status =
                                reputation_entries.get_status_from_bytes(&uo.init_code);
                            (paymaster_status, deployer_status)
                        }
                        None => {
                            return Err(tonic::Status::unavailable("mempool could not be found"))
                        }
                    }
                };
                let paymaster_count = paymaster_opt
                    .map(|p| staked_entity_count.get(&p).cloned().unwrap_or(0))
                    .unwrap_or(0);
                let factory_count = factory_opt
                    .map(|p| staked_entity_count.get(&p).cloned().unwrap_or(0))
                    .unwrap_or(0);

                match (paymaster_status, factory_status) {
                    (ReputationStatus::BANNED, _) | (_, ReputationStatus::BANNED) => {
                        remove_user_op(uo)?;
                        continue;
                    }
                    (ReputationStatus::THROTTLED, _) if paymaster_count > THROTTLED_MAX_INCLUDE => {
                        debug!("skipping throttled paymaster {} {}", uo.sender, uo.nonce);
                        continue;
                    }
                    (_, ReputationStatus::THROTTLED) if factory_count > THROTTLED_MAX_INCLUDE => {
                        debug!("skipping throttled factory {} {}", uo.sender, uo.nonce);
                        continue;
                    }
                    _ => (),
                };

                match self.simulate_user_operation(uo, &entry_point).await {
                    Ok(res) => match res {
                        SimulateValidationResult::ValidationResult(res) => {
                            // TODO
                            // it would be better to use estimate_gas instead of call_gas_limit
                            // The result of call_gas_limit is usesally higher and less user op would be included
                            let user_op_gas_cost =
                                res.return_info.0.saturating_add(uo.call_gas_limit);
                            let new_total_gas = total_gas.saturating_add(user_op_gas_cost);
                            if new_total_gas.gt(&self.max_verification_gas) {
                                break;
                            }
                            if let Some(paymaster) = paymaster_opt {
                                let balance = match paymaster_deposit.get(&paymaster) {
                                    Some(n) => Ok(n.to_owned()),
                                    None => self
                                        .eth_provider
                                        .get_balance(paymaster, None)
                                        .await
                                        .map_err(|e| {
                                            tonic::Status::internal(
                                                format!("Could not get paymaster {paymaster:?} balance because of {e:?}")
                                            )
                                        }),
                                }?;

                                if balance.lt(&res.return_info.1) {
                                    continue;
                                }

                                let update_balance = balance.saturating_sub(res.return_info.1);
                                staked_entity_count
                                    .entry(paymaster)
                                    .and_modify(|c| *c += 1)
                                    .or_insert(1);
                                paymaster_deposit.insert(paymaster, update_balance);
                            };
                            if let Some(factory) = factory_opt {
                                staked_entity_count
                                    .entry(factory)
                                    .and_modify(|c| *c += 1)
                                    .or_insert(1);
                            };
                            total_gas = new_total_gas
                        }
                        SimulateValidationResult::ValidationResultWithAggregation(_) => {
                            todo!("Aggregation is not supported now.")
                        }
                    },
                    Err(e) => {
                        debug!("Failed in 2nd validation: {e:?} ");
                        remove_user_op(uo)?;
                        continue;
                    }
                };

                valid_user_operations.push(uo.to_owned())
            }

            let response = GetSortedResponse {
                user_operations: valid_user_operations
                    .into_iter()
                    .map(|u| u.into())
                    .collect(),
            };
            return Ok(tonic::Response::new(response));
        } else {
            return Err(tonic::Status::invalid_argument(format!(
                "invalid GetSortedRequest {req:?}"
            )));
        }
    }

    async fn get_all(
        &self,
        request: tonic::Request<GetAllRequest>,
    ) -> Result<Response<GetAllResponse>, tonic::Status> {
        let req = request.into_inner();
        let mut res = GetAllResponse::default();

        if let Some(entry_point) = req.ep {
            let entry_point: Address = entry_point
                .try_into()
                .map_err(|_| tonic::Status::invalid_argument("invalid entry point"))?;

            if let Some(mempool) = self
                .mempools
                .read()
                .get(&mempool_id(&entry_point, &self.chain_id))
            {
                res.result = GetAllResult::GotAll as i32;
                res.uos = mempool
                    .get_all()
                    .iter()
                    .map(|uo| uo.clone().into())
                    .collect();
            } else {
                res.result = GetAllResult::NotGotAll as i32;
            }

            return Ok(tonic::Response::new(res));
        }

        Err(tonic::Status::invalid_argument("missing entry point"))
    }

<<<<<<< HEAD
    async fn set_reputation(
=======
    #[cfg(debug_assertions)]
    async fn clear(
>>>>>>> 63204404
        &self,
        _request: tonic::Request<()>,
    ) -> Result<Response<ClearResponse>, tonic::Status> {
        for mempool in self.mempools.write().values_mut() {
            mempool.clear();
        }

        for reputation in self.reputations.write().values_mut() {
            reputation.clear();
        }

        Ok(tonic::Response::new(ClearResponse {
            result: ClearResult::Cleared as i32,
        }))
    }

    #[cfg(debug_assertions)]
    async fn get_all_reputation(
        &self,
        request: tonic::Request<GetAllReputationRequest>,
    ) -> Result<Response<GetAllReputationResponse>, tonic::Status> {
        let req = request.into_inner();
        let mut res = GetAllReputationResponse::default();

        if let Some(entry_point) = req.ep {
            let entry_point: Address = entry_point
                .try_into()
                .map_err(|_| tonic::Status::invalid_argument("invalid entry point"))?;

            if let Some(reputation) = self
                .reputations
                .read()
                .get(&mempool_id(&entry_point, &self.chain_id))
            {
                res.result = GetAllReputationResult::GotAllReputation as i32;
                res.res = reputation.get_all().iter().map(|re| (*re).into()).collect();
            } else {
                res.result = GetAllReputationResult::NotGotAllReputation as i32;
            }

            return Ok(tonic::Response::new(res));
        };

        Err(tonic::Status::invalid_argument("missing entry point"))
    }

<<<<<<< HEAD
    async fn get_all_reputation(
=======
    #[cfg(debug_assertions)]
    async fn set_reputation(
>>>>>>> 63204404
        &self,
        request: tonic::Request<SetReputationRequest>,
    ) -> Result<Response<SetReputationResponse>, tonic::Status> {
        let req = request.into_inner();
        let mut res = SetReputationResponse::default();

        if let Some(entry_point) = req.ep {
            let entry_point: Address = entry_point
                .try_into()
                .map_err(|_| tonic::Status::invalid_argument("invalid entry point"))?;

            if let Some(reputation) = self
                .reputations
                .write()
                .get_mut(&mempool_id(&entry_point, &self.chain_id))
            {
                reputation.set(req.res.iter().map(|re| re.clone().into()).collect());
                res.result = SetReputationResult::SetReputation as i32;
            } else {
                res.result = SetReputationResult::NotSetReputation as i32;
            }

            return Ok(tonic::Response::new(res));
        }

        Err(tonic::Status::invalid_argument("missing entry point"))
    }
}<|MERGE_RESOLUTION|>--- conflicted
+++ resolved
@@ -259,11 +259,7 @@
         Err(tonic::Status::invalid_argument("missing user operation"))
     }
 
-<<<<<<< HEAD
-    async fn clear(
-=======
     async fn get_sorted_user_operations(
->>>>>>> 63204404
         &self,
         request: tonic::Request<GetSortedRequest>,
     ) -> Result<Response<GetSortedResponse>, tonic::Status> {
@@ -455,12 +451,7 @@
         Err(tonic::Status::invalid_argument("missing entry point"))
     }
 
-<<<<<<< HEAD
-    async fn set_reputation(
-=======
-    #[cfg(debug_assertions)]
     async fn clear(
->>>>>>> 63204404
         &self,
         _request: tonic::Request<()>,
     ) -> Result<Response<ClearResponse>, tonic::Status> {
@@ -477,7 +468,6 @@
         }))
     }
 
-    #[cfg(debug_assertions)]
     async fn get_all_reputation(
         &self,
         request: tonic::Request<GetAllReputationRequest>,
@@ -507,12 +497,7 @@
         Err(tonic::Status::invalid_argument("missing entry point"))
     }
 
-<<<<<<< HEAD
-    async fn get_all_reputation(
-=======
-    #[cfg(debug_assertions)]
     async fn set_reputation(
->>>>>>> 63204404
         &self,
         request: tonic::Request<SetReputationRequest>,
     ) -> Result<Response<SetReputationResponse>, tonic::Status> {
